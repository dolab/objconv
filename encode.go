package objconv

import (
	"bytes"
	"io"
	"reflect"
	"sort"
	"sync"
	"time"
)

// Encode encodes the value to the output in the specified format.
//
// The format must be a string describing the content type of the data
// (like json, resp, ...).
func Encode(out io.Writer, format string, value interface{}) (err error) {
	var emitter Emitter

	if emitter, err = GetEmitter(format); err == nil {
		err = NewEncoder(EncoderConfig{
			Output:      out,
			Emitter:     emitter,
			SortMapKeys: true,
		}).Encode(value)
	}

	return
}

// EncodeBytes returns a byte slice containing a representation of the value in
// the specified format.
//
// The format must be a string describing the content type of the data
// (like json, resp, ...).
func EncodeBytes(format string, value interface{}) ([]byte, error) {
	buf := &bytes.Buffer{}
	err := Encode(buf, format, value)
	return buf.Bytes(), err
}

// EncodeString returns a byte slice containing a representation of the value in
// the specified format.
//
// The format must be a string describing the content type of the data
// (like json, resp, ...).
func EncodeString(format string, value interface{}) (string, error) {
	b, err := EncodeBytes(format, value)
	return string(b), err
}

// EncodeLength returns the length of the encoded value in format.
//
// The format must be a string describing the content type of the data
// (like json, resp, ...).
func EncodeLength(format string, value interface{}) (n int, err error) {
	c := &counter{}
	err = Encode(c, format, value)
	n = c.n
	return
}

// An Encoder encodes and writes values to an output streams in.
type Encoder interface {
	// Encode writes v to its output.
	Encode(v interface{}) error
}

// EncoderFunc is an adapater to allow use of ordinary functions as encoders.
type EncoderFunc func(interface{}) error

// Encode calls f(v).
func (f EncoderFunc) Encode(v interface{}) error { return f(v) }

// EncoderConfig carries the configuration for creating an encoder.
type EncoderConfig struct {
	// Output is the data stream where the encoder write.
	Output io.Writer

	// Emitter defines the format used by the encoder.
	Emitter Emitter

	// SortMapKeys controls whether the encoder will sort map keys or not.
	SortMapKeys bool
}

// A StreamEncoder encodes and writes a stream of values to an output stream.
type StreamEncoder interface {
	Encoder

	// Open explicitly tells the encoder to start the stream, setting the number
	// of values to n.
	//
	// Depending on the actual format that the stream is encoding to, n may or
	// may not have to be accurate, some formats also support passing a negative
	// value to indicate that the number of elements is unknown.
	Open(n int) error

	// Close terminates the stream encoder.
	Close() error
}

// NewEncoder returns a new encoder configured with config.
func NewEncoder(config EncoderConfig) Encoder {
	config = setEncoderConfigDefault(config)
	return &encoder{
		sort: config.SortMapKeys,
		e:    config.Emitter,
		w:    Writer{w: config.Output},
	}
}

// NewStreamEncoder returns a new stream encoder configured with config.
func NewStreamEncoder(config EncoderConfig) StreamEncoder {
	config = setEncoderConfigDefault(config)
	return &streamEncoder{
		encoder: encoder{
			sort: config.SortMapKeys,
			e:    config.Emitter,
			w:    Writer{w: config.Output},
		},
	}
}

func setEncoderConfigDefault(config EncoderConfig) EncoderConfig {
	if config.Output == nil {
		panic("objconv.NewEncoder: config.Output is nil")
	}

	if config.Emitter == nil {
		panic("objconv.NewEncoder: config.Emitter is nil")
	}

	return config
}

type encoder struct {
	sort bool

	e Emitter
	w Writer
}

func (e *encoder) Encode(v interface{}) error {
	e.encodeBegin()
	e.encode(v)
	e.encodeEnd()
	return e.w.e
}

func (e *encoder) encode(v interface{}) {
	if v == nil {
		e.encodeNil()
		return
	}

	switch x := v.(type) {
	case string:
		e.encodeString(x)

	case []byte:
		e.encodeBytes(x)

	case bool:
		e.encodeBool(x)

	case int:
		e.encodeInt(x)

	case int8:
		e.encodeInt8(x)

	case int16:
		e.encodeInt16(x)

	case int32:
		e.encodeInt32(x)

	case int64:
		e.encodeInt64(x)

	case uint:
		e.encodeUint(x)

	case uint8:
		e.encodeUint8(x)

	case uint16:
		e.encodeUint16(x)

	case uint32:
		e.encodeUint32(x)

	case uint64:
		e.encodeUint64(x)

	case uintptr:
		e.encodeUintptr(x)

	case float32:
		e.encodeFloat32(x)

	case float64:
		e.encodeFloat64(x)

	case time.Time:
		e.encodeTime(x)

	case time.Duration:
		e.encodeDuration(x)

	case []interface{}:
		e.encodeSliceInterface(x)

	case []string:
		e.encodeSliceString(x)

	case [][]byte:
		e.encodeSliceBytes(x)

	case map[string]string:
		e.encodeMapStringString(x)

	case map[string]interface{}:
		e.encodeMapStringInterface(x)

	case MapSlice:
		e.encodeMapSlice(x)

	case Array:
		e.encodeArray(x)

	case Map:
		e.encodeMap(x)

	case error:
		e.encodeError(x)

	case []rune:
		e.encodeString(string(x))

	default:
		e.encodeValue(reflect.ValueOf(v))
	}
}

func (e *encoder) encodeValue(v reflect.Value) {
	t := v.Type()

	switch t.Kind() {
	case reflect.Bool:
		e.encodeBool(v.Bool())

	case reflect.Int:
		e.encodeInt(int(v.Int()))

	case reflect.Int8:
		e.encodeInt8(int8(v.Int()))

	case reflect.Int16:
		e.encodeInt16(int16(v.Int()))

	case reflect.Int32:
		e.encodeInt32(int32(v.Int()))

	case reflect.Int64:
		e.encodeInt64(v.Int())

	case reflect.Uint:
		e.encodeUint(uint(v.Uint()))

	case reflect.Uint8:
		e.encodeUint8(uint8(v.Uint()))

	case reflect.Uint16:
		e.encodeUint16(uint16(v.Uint()))

	case reflect.Uint32:
		e.encodeUint32(uint32(v.Uint()))

	case reflect.Uint64:
		e.encodeUint64(v.Uint())

	case reflect.Uintptr:
		e.encodeUintptr(uintptr(v.Uint()))

	case reflect.Float32:
		e.encodeFloat32(float32(v.Float()))

	case reflect.Float64:
		e.encodeFloat64(float64(v.Float()))

	case reflect.String:
		e.encodeString(v.String())

	case reflect.Slice:
		if t.Elem().Kind() == reflect.Uint8 {
			e.encodeBytes(v.Bytes())
		} else {
			e.encodeSliceValue(v)
		}

	case reflect.Array:
		e.encodeSliceValue(v)

	case reflect.Map:
		if v.Len() == 0 {
			e.encodeMapBegin(0)
			e.encodeMapEnd()
		} else if e.sort {
			e.encodeMap(SortedMap(v))
		} else {
			e.encodeMap(UnsortedMap(v))
		}

	case reflect.Struct:
		e.encodeStruct(v)

	case reflect.Ptr, reflect.Interface:
		if v.IsNil() {
			e.encodeNil()
		} else {
			e.encode(v.Elem().Interface())
		}

	default:
		e.w.e = &UnsupportedTypeError{t}
	}
}

func (e *encoder) encodeBegin() { e.e.EmitBegin(&e.w) }

func (e *encoder) encodeEnd() { e.e.EmitEnd(&e.w) }

func (e *encoder) encodeNil() { e.e.EmitNil(&e.w) }

func (e *encoder) encodeBool(v bool) { e.e.EmitBool(&e.w, v) }

func (e *encoder) encodeInt(v int) { e.e.EmitInt(&e.w, v) }

func (e *encoder) encodeInt8(v int8) { e.e.EmitInt8(&e.w, v) }

func (e *encoder) encodeInt16(v int16) { e.e.EmitInt16(&e.w, v) }

func (e *encoder) encodeInt32(v int32) { e.e.EmitInt32(&e.w, v) }

func (e *encoder) encodeInt64(v int64) { e.e.EmitInt64(&e.w, v) }

func (e *encoder) encodeUint(v uint) { e.e.EmitUint(&e.w, v) }

func (e *encoder) encodeUint8(v uint8) { e.e.EmitUint8(&e.w, v) }

func (e *encoder) encodeUint16(v uint16) { e.e.EmitUint16(&e.w, v) }

func (e *encoder) encodeUint32(v uint32) { e.e.EmitUint32(&e.w, v) }

func (e *encoder) encodeUint64(v uint64) { e.e.EmitUint64(&e.w, v) }

func (e *encoder) encodeUintptr(v uintptr) { e.e.EmitUintptr(&e.w, v) }

func (e *encoder) encodeFloat32(v float32) { e.e.EmitFloat32(&e.w, v) }

func (e *encoder) encodeFloat64(v float64) { e.e.EmitFloat64(&e.w, v) }

func (e *encoder) encodeString(v string) { e.e.EmitString(&e.w, v) }

func (e *encoder) encodeBytes(v []byte) { e.e.EmitBytes(&e.w, v) }

func (e *encoder) encodeTime(v time.Time) { e.e.EmitTime(&e.w, v) }

func (e *encoder) encodeDuration(v time.Duration) { e.e.EmitDuration(&e.w, v) }

func (e *encoder) encodeError(v error) { e.e.EmitError(&e.w, v) }

func (e *encoder) encodeSliceInterface(v []interface{}) {
	n := len(v)
	e.encodeArrayBegin(n)

	if n != 0 {
		e.encode(v[0])
		for i := 1; i != n; i++ {
			e.encodeArrayNext()
			e.encode(v[i])
		}
	}

	e.encodeArrayEnd()
}

func (e *encoder) encodeSliceString(v []string) {
	n := len(v)
	e.encodeArrayBegin(n)

	if n != 0 {
		e.encodeString(v[0])
		for i := 1; i != n; i++ {
			e.encodeArrayNext()
			e.encodeString(v[i])
		}
	}

	e.encodeArrayEnd()
}

func (e *encoder) encodeSliceBytes(v [][]byte) {
	n := len(v)
	e.encodeArrayBegin(n)

	if n != 0 {
		e.encodeBytes(v[0])
		for i := 1; i != n; i++ {
			e.encodeArrayNext()
			e.encodeBytes(v[i])
		}
	}

	e.encodeArrayEnd()
}

func (e *encoder) encodeSliceValue(v reflect.Value) {
	n := v.Len()
	e.encodeArrayBegin(n)

	if n != 0 {
		e.encode(v.Index(0).Interface())
		for i := 1; i != n; i++ {
			e.encodeArrayNext()
			e.encode(v.Index(i).Interface())
		}
	}

	e.encodeArrayEnd()
}

func (e *encoder) encodeArray(v Array) {
	n := v.Len()
	e.encodeArrayBegin(n)

	if n != 0 {
		it := v.Iter()
		for i := 0; true; i++ {
			if v, ok := it.Next(); !ok {
				break
			} else {
				if i != 0 {
					e.encodeArrayNext()
				}
				e.encode(v)
			}
		}
	}

	e.encodeArrayEnd()
}

func (e *encoder) encodeArrayBegin(n int) { e.e.EmitArrayBegin(&e.w, n) }

func (e *encoder) encodeArrayEnd() { e.e.EmitArrayEnd(&e.w) }

func (e *encoder) encodeArrayNext() { e.e.EmitArrayNext(&e.w) }

func (e *encoder) encodeMapStringString(v map[string]string) {
	n := len(v)
	e.encodeMapBegin(n)

	if n != 0 {
		if e.sort {
			keys := stringKeysPool.Get().([]string)

			for x := range v {
				keys = append(keys, x)
			}

			sort.Strings(keys)

			for i, k := range keys {
				if i != 0 {
					e.encodeMapNext()
				}
				e.encodeString(k)
				e.encodeMapValue()
				e.encodeString(v[k])
			}

			stringKeysPool.Put(keys[:0])
		} else {
			i := 0
			for k, v := range v {
				if i != 0 {
					e.encodeMapNext()
				}
				e.encodeString(k)
				e.encodeMapValue()
				e.encodeString(v)
				i++
			}
		}
	}

	e.encodeMapEnd()
}

func (e *encoder) encodeMapStringInterface(v map[string]interface{}) {
	n := len(v)
	e.encodeMapBegin(n)

	if n != 0 {
		if e.sort {
			keys := stringKeysPool.Get().([]string)

			for x := range v {
				keys = append(keys, x)
			}

			sort.Strings(keys)

			for i, k := range keys {
				if i != 0 {
					e.encodeMapNext()
				}
				e.encodeString(k)
				e.encodeMapValue()
				e.encode(v[k])
			}

			stringKeysPool.Put(keys[:0])
		} else {
			i := 0
			for k, v := range v {
				if i != 0 {
					e.encodeMapNext()
				}
				e.encodeString(k)
				e.encodeMapValue()
				e.encode(v)
				i++
			}
		}
	}

	e.encodeMapEnd()
}

func (e *encoder) encodeMapSlice(v MapSlice) {
	n := len(v)
	e.encodeMapBegin(n)

	if n != 0 {
		e.encode(v[0].Key)
		e.encodeMapValue()
		e.encode(v[0].Value)
		for i := 1; i != n; i++ {
			e.encodeMapNext()
			e.encode(v[i].Key)
			e.encodeMapValue()
			e.encode(v[i].Value)
		}
	}

	e.encodeMapEnd()
}

func (e *encoder) encodeMap(v Map) {
	n := v.Len()
	e.encodeMapBegin(n)

	if n != 0 {
		it := v.Iter()

		for i := 0; true; i++ {
			if item, ok := it.Next(); !ok {
				break
			} else {
				if i != 0 {
					e.encodeMapNext()
				}
				e.encode(item.Key)
				e.encodeMapValue()
				e.encode(item.Value)
			}
		}
	}

	e.encodeMapEnd()
}

func (e *encoder) encodeMapBegin(n int) { e.e.EmitMapBegin(&e.w, n) }

func (e *encoder) encodeMapEnd() { e.e.EmitMapEnd(&e.w) }

func (e *encoder) encodeMapValue() { e.e.EmitMapValue(&e.w) }

func (e *encoder) encodeMapNext() { e.e.EmitMapNext(&e.w) }

func (e *encoder) encodeStruct(v reflect.Value) {
	s := LookupStruct(v.Type())
	n := 0

	for _, f := range s.Fields {
<<<<<<< HEAD
		if !omit(f, v.FieldByIndex(f.Index)) {
=======
		if omit(f, v.FieldByIndex(f.Index)) {
>>>>>>> f5b6bc89
			n++
		}
	}

	e.encodeMapBegin(n)
	n = 0

	for _, f := range s.Fields {
<<<<<<< HEAD
		if fv := v.FieldByIndex(f.Index); !omit(f, fv) {
			if n != 0 {
				e.encodeMapNext()
			}
=======
		fv := v.FieldByIndex(f.Index)

		if omit(f, fv) {
			continue
		}
>>>>>>> f5b6bc89

			e.encodeString(f.Name)
			e.encodeMapValue()
			e.encode(fv.Interface())
			n++
		}
	}

	e.encodeMapEnd()
}

func omit(f StructField, v reflect.Value) bool {
	return (f.Omitempty && isEmptyValue(v)) || (f.Omitzero && isZeroValue(v))
}

type streamEncoder struct {
	encoder
	len    int
	off    int
	opened bool
	closed bool
}

func (e *streamEncoder) Open(n int) (err error) {
	return e.open(n)
}

func (e *streamEncoder) Close() (err error) {
	if err = e.open(-1); err != nil {
		return
	}
	return e.close()
}

func (e *streamEncoder) Encode(v interface{}) (err error) {
	if err = e.open(-1); err != nil {
		return
	}

	if e.off != 0 {
		e.encodeArrayNext()
	}

	e.encode(v)

	if e.off++; e.len >= 0 && e.off >= e.len {
		e.close()
	}

	return e.w.e
}

func (e *streamEncoder) open(n int) (err error) {
	if err = e.w.e; err != nil {
		return
	}

	if e.closed {
		err = io.ErrClosedPipe
		return
	}

	if !e.opened {
		e.len = n
		e.opened = true
		e.encodeBegin()
		e.encodeArrayBegin(n)
	}

	return e.w.e
}

func (e *streamEncoder) close() (err error) {
	if !e.closed {
		e.closed = true
		e.encodeArrayEnd()
		e.encodeEnd()
	}
	return e.w.e
}

type nonstreamEncoder struct {
	encoder
	opened bool
	closed bool
}

func (e *nonstreamEncoder) Open(n int) (err error) {
	return e.open()
}

func (e *nonstreamEncoder) Close() (err error) {
	if err = e.open(); err != nil {
		return
	}
	return e.close()
}

func (e *nonstreamEncoder) Encode(v interface{}) (err error) {
	if err = e.open(); err != nil {
		return
	}
	e.encode(v)
	return e.close()
}

func (e *nonstreamEncoder) open() (err error) {
	if err = e.w.e; err != nil {
		return
	}

	if e.closed {
		err = io.ErrClosedPipe
		return
	}

	if !e.opened {
		e.opened = true
		e.encodeBegin()
	}

	return e.w.e
}

func (e *nonstreamEncoder) close() (err error) {
	if !e.closed {
		e.closed = true
		e.encodeEnd()
	}
	return e.w.e
}

var (
	stringKeysPool = sync.Pool{
		New: func() interface{} { return make([]string, 0, 20) },
	}
)<|MERGE_RESOLUTION|>--- conflicted
+++ resolved
@@ -596,11 +596,7 @@
 	n := 0
 
 	for _, f := range s.Fields {
-<<<<<<< HEAD
 		if !omit(f, v.FieldByIndex(f.Index)) {
-=======
-		if omit(f, v.FieldByIndex(f.Index)) {
->>>>>>> f5b6bc89
 			n++
 		}
 	}
@@ -609,19 +605,10 @@
 	n = 0
 
 	for _, f := range s.Fields {
-<<<<<<< HEAD
 		if fv := v.FieldByIndex(f.Index); !omit(f, fv) {
 			if n != 0 {
 				e.encodeMapNext()
 			}
-=======
-		fv := v.FieldByIndex(f.Index)
-
-		if omit(f, fv) {
-			continue
-		}
->>>>>>> f5b6bc89
-
 			e.encodeString(f.Name)
 			e.encodeMapValue()
 			e.encode(fv.Interface())
